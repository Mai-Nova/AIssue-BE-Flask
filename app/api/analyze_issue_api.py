from flask import request, current_app
from flask_restx import Namespace, Resource, fields

from app.services.issue_analyzer import issue_analyzer
from app.services.faiss_service import FAISSService
from app.services.embeddings import GeminiAPIEmbeddings
from app.core.config import Config
from app.core.utils import extract_repo_name_from_url, get_faiss_index_path
from app.core.exceptions import ServiceError, RAGError

# 네임스페이스 생성
issue_ns = Namespace("issue", description="이슈 분석 관련 API")

# API 모델 정의
issue_analysis_request_model = issue_ns.model(
    "IssueAnalysisRequest",
    {
        "title": fields.String(required=True, description="이슈 제목"),
        "body": fields.String(description="이슈 본문"),
        "issueId": fields.Integer(required=True, description="이슈 ID"),
        "repoUrl": fields.String(required=True, description="저장소 URL"),
        "defaultBranch": fields.String(
            required=False, description="저장소 기본 브랜치명", default="main"
        ),
    },
)

issue_analysis_response_model = issue_ns.model(
    "IssueAnalysisResponse",
    {
        "summary": fields.String(description="AI 요약 정보"),
        "relatedFiles": fields.List(
            fields.Nested(
                issue_ns.model(
                    "RelatedFile",
                    {
                        "path": fields.String(description="파일 경로"),
                        "relevance": fields.Float(description="관련도 점수"),
                        "githubUrl": fields.String(description="GitHub 파일 URL"),
                    },
                )
            )
        ),
        "codeSnippets": fields.List(
            fields.Nested(
                issue_ns.model(
                    "CodeSnippet",
                    {
                        "file": fields.String(description="코드 스니펫이 포함된 파일"),
                        "code": fields.String(description="코드 스니펫"),
                        "relevance": fields.Float(description="관련도 점수"),
                        "explanation": fields.String(description="코드 스니펫 설명"),
                    },
                )
            )
        ),
        "solutionSuggestion": fields.String(description="AI 해결 제안"),
    },
)


@issue_ns.route("/analyze-issue")
class AnalyzeIssue(Resource):
    @issue_ns.expect(issue_analysis_request_model)
    @issue_ns.marshal_with(issue_analysis_response_model)
    def post(self):
        """이슈 정보를 받아 AI 분석을 수행합니다."""
        data = request.json
        issue_id = data.get("issueId")
        repo_url = data.get("repoUrl")
        default_branch = (
            data.get("defaultBranch") or "main"
        )  # Express에서 전달된 defaultBranch 사용

        # 저장소 URL 필수 검증
        if not repo_url:
            current_app.logger.error(f"저장소 URL이 누락됨: 이슈 ID {issue_id}")
            return {
                "summary": "저장소 URL이 필요합니다.",
                "relatedFiles": [],
                "codeSnippets": [],
                "solutionSuggestion": "분석을 위해 저장소 URL을 제공해주세요.",
            }, 400

        current_app.logger.info(
            f"이슈 분석 요청 수신: 이슈 ID {issue_id}, 저장소: {repo_url}"
        )

        try:
            # 저장소 이름 추출
            repo_name = extract_repo_name_from_url(repo_url)
            current_app.logger.info(f"저장소 이름 추출: {repo_name}")
        except ValueError as e:
            current_app.logger.error(f"유효하지 않은 저장소 URL: {repo_url}, 오류: {e}")
            return {
                "summary": "유효하지 않은 저장소 URL입니다.",
                "relatedFiles": [],
                "codeSnippets": [],
                "solutionSuggestion": "올바른 저장소 URL을 제공해주세요.",
            }, 400

        # FAISSService 인스턴스 생성
        try:
            embeddings_instance = GeminiAPIEmbeddings(
                model_name=Config.DEFAULT_EMBEDDING_MODEL,
                document_task_type="RETRIEVAL_DOCUMENT",
                query_task_type="RETRIEVAL_QUERY",
            )
            faiss_service_instance = FAISSService(embeddings=embeddings_instance)
            current_app.logger.info("FAISSService 초기화 완료")
        except Exception as e_init:
            current_app.logger.error(
                f"FAISSService 초기화 실패: {e_init}", exc_info=True
            )
            return {
                "summary": "AI 분석 서비스 초기화 중 오류가 발생했습니다.",
                "relatedFiles": [],
                "codeSnippets": [],
                "solutionSuggestion": "서비스 초기화 오류로 인해 분석을 수행할 수 없습니다.",
            }, 500

        # 저장소별 벡터 스토어 로드
        try:
            # 코드 인덱스 경로 확인 및 로드
            code_index_path = get_faiss_index_path(repo_name, "code")
            current_app.logger.info(f"코드 인덱스 로드 시도: {code_index_path}")

            code_vector_store = faiss_service_instance.load_index(
                code_index_path, "code"
            )

            if not code_vector_store:
                current_app.logger.warning(
                    f"저장소 '{repo_name}'의 코드 인덱스를 찾을 수 없습니다."
                )
                return {
                    "summary": f"'{repo_name}' 저장소의 분석 데이터를 찾을 수 없습니다.",
                    "relatedFiles": [],
                    "codeSnippets": [],
                    "solutionSuggestion": "저장소가 아직 인덱싱되지 않았습니다. 먼저 저장소를 분석해주세요.",
                }, 404

            # 벡터 스토어 딕셔너리 구성
            vector_stores = {"code": code_vector_store}
            current_app.logger.info(f"저장소 '{repo_name}'의 벡터 스토어 로드 완료")

        except Exception as e_load:
            current_app.logger.error(
                f"벡터 스토어 로드 실패 (저장소: {repo_name}): {e_load}", exc_info=True
            )
            return {
                "summary": "저장소 분석 데이터 로드 중 오류가 발생했습니다.",
                "relatedFiles": [],
                "codeSnippets": [],
                "solutionSuggestion": "분석 데이터 로드 오류로 인해 분석을 수행할 수 없습니다.",
            }, 500

        # 이슈 분석 수행
        try:
            current_app.logger.info(
                f"이슈 분석 시작: 이슈 ID {issue_id}, 저장소: {repo_name}"
            )

            analysis_result = issue_analyzer.analyze_issue(
                vector_stores=vector_stores,
                issue_data=data,
                faiss_service=faiss_service_instance,
                default_branch=default_branch,  # default_branch 전달
            )

            current_app.logger.info(f"이슈 분석 완료: 이슈 ID {issue_id}")
            return analysis_result, 200

        except RAGError as e_rag:
            current_app.logger.error(
                f"RAG 분석 오류 (이슈 ID: {issue_id}): {e_rag}", exc_info=True
            )
            return {
                "summary": "AI 분석 중 검색 오류가 발생했습니다.",
                "relatedFiles": [],
                "codeSnippets": [],
                "solutionSuggestion": "검색 엔진 오류로 인해 분석을 완료할 수 없습니다.",
            }, 500

        except ServiceError as e_service:
            current_app.logger.error(
                f"서비스 오류 (이슈 ID: {issue_id}): {e_service}", exc_info=True
            )
            return {
                "summary": "분석 서비스 오류가 발생했습니다.",
                "relatedFiles": [],
                "codeSnippets": [],
                "solutionSuggestion": "서비스 오류로 인해 분석을 완료할 수 없습니다.",
            }, 500

        except Exception as e:
            current_app.logger.error(
                f"이슈 분석 중 예상치 못한 오류 (이슈 ID: {issue_id}): {e}",
                exc_info=True,
            )
            return {
                "summary": "AI 분석 중 예상치 못한 오류가 발생했습니다.",
                "relatedFiles": [],
                "codeSnippets": [],
                "solutionSuggestion": "시스템 오류로 인해 분석을 완료할 수 없습니다.",
<<<<<<< HEAD
            }, 500


@issue_ns.route("/ask-repository")   # repository-question -> ask-repository로 변경
class AskRepositoryQuestion(Resource):
    @issue_ns.doc("ask_repository_question")
    @issue_ns.expect(repository_context_request_model, validate=True)
    @issue_ns.marshal_with(repository_context_response_model)
    @issue_ns.response(400, "잘못된 요청")
    @issue_ns.response(404, "저장소 또는 파일을 찾을 수 없음")
    @issue_ns.response(500, "서버 내부 오류")
    def post(self):
        """저장소 컨텍스트를 기반으로 질문에 답변"""
        try:
            data = request.get_json()

            repo_name = data.get("repo_name")
            messages = data.get("messages")  # question -> messages
            readme_filename = data.get("readme_filename")
            license_filename = data.get("license_filename")
            contributing_filename = data.get("contributing_filename")

            if (
                not repo_name
                or not messages
                or not isinstance(messages, list)
                or len(messages) == 0
            ):
                issue_ns.abort(
                    400,
                    "repo_name과 messages(배열)는 필수 항목이며, 비어있을 수 없습니다.",
                )

            # 마지막 사용자 메시지를 질문으로 사용
            user_messages = [msg for msg in messages if msg.get("role") == "user"]
            if not user_messages:
                issue_ns.abort(400, "사용자 메시지가 필요합니다.")

            # 가장 최근의 사용자 메시지를 질문으로 사용
            question = user_messages[-1].get("content", "")
            if not question.strip():
                issue_ns.abort(400, "질문 내용이 비어있습니다.")

            # 저장소 컨텍스트 기반 질문 답변
            result = repository_context_service.answer_question_with_context(
                repo_name=repo_name,
                question=question,  # 마지막 사용자 메시지를 질문으로 사용
                readme_filename=readme_filename,
                license_filename=license_filename,
                contributing_filename=contributing_filename,
            )

            return result

        except FileNotFoundError as e:
            current_app.logger.warning(f"파일 찾기 오류 (저장소 컨텍스트 질문): {e}")
            issue_ns.abort(404, str(e))
        except ServiceError as e:
            current_app.logger.error(
                f"서비스 오류 (저장소 컨텍스트 질문): {e}", exc_info=True
            )
            issue_ns.abort(500, str(e))
        except Exception as e:
            current_app.logger.error(
                f"저장소 컨텍스트 질문 답변 중 예상치 못한 오류: {e}", exc_info=True
            )
            issue_ns.abort(500, "서버 내부 오류가 발생했습니다.")
=======
            }, 500
>>>>>>> d80107d7
<|MERGE_RESOLUTION|>--- conflicted
+++ resolved
@@ -203,74 +203,4 @@
                 "relatedFiles": [],
                 "codeSnippets": [],
                 "solutionSuggestion": "시스템 오류로 인해 분석을 완료할 수 없습니다.",
-<<<<<<< HEAD
-            }, 500
-
-
-@issue_ns.route("/ask-repository")   # repository-question -> ask-repository로 변경
-class AskRepositoryQuestion(Resource):
-    @issue_ns.doc("ask_repository_question")
-    @issue_ns.expect(repository_context_request_model, validate=True)
-    @issue_ns.marshal_with(repository_context_response_model)
-    @issue_ns.response(400, "잘못된 요청")
-    @issue_ns.response(404, "저장소 또는 파일을 찾을 수 없음")
-    @issue_ns.response(500, "서버 내부 오류")
-    def post(self):
-        """저장소 컨텍스트를 기반으로 질문에 답변"""
-        try:
-            data = request.get_json()
-
-            repo_name = data.get("repo_name")
-            messages = data.get("messages")  # question -> messages
-            readme_filename = data.get("readme_filename")
-            license_filename = data.get("license_filename")
-            contributing_filename = data.get("contributing_filename")
-
-            if (
-                not repo_name
-                or not messages
-                or not isinstance(messages, list)
-                or len(messages) == 0
-            ):
-                issue_ns.abort(
-                    400,
-                    "repo_name과 messages(배열)는 필수 항목이며, 비어있을 수 없습니다.",
-                )
-
-            # 마지막 사용자 메시지를 질문으로 사용
-            user_messages = [msg for msg in messages if msg.get("role") == "user"]
-            if not user_messages:
-                issue_ns.abort(400, "사용자 메시지가 필요합니다.")
-
-            # 가장 최근의 사용자 메시지를 질문으로 사용
-            question = user_messages[-1].get("content", "")
-            if not question.strip():
-                issue_ns.abort(400, "질문 내용이 비어있습니다.")
-
-            # 저장소 컨텍스트 기반 질문 답변
-            result = repository_context_service.answer_question_with_context(
-                repo_name=repo_name,
-                question=question,  # 마지막 사용자 메시지를 질문으로 사용
-                readme_filename=readme_filename,
-                license_filename=license_filename,
-                contributing_filename=contributing_filename,
-            )
-
-            return result
-
-        except FileNotFoundError as e:
-            current_app.logger.warning(f"파일 찾기 오류 (저장소 컨텍스트 질문): {e}")
-            issue_ns.abort(404, str(e))
-        except ServiceError as e:
-            current_app.logger.error(
-                f"서비스 오류 (저장소 컨텍스트 질문): {e}", exc_info=True
-            )
-            issue_ns.abort(500, str(e))
-        except Exception as e:
-            current_app.logger.error(
-                f"저장소 컨텍스트 질문 답변 중 예상치 못한 오류: {e}", exc_info=True
-            )
-            issue_ns.abort(500, "서버 내부 오류가 발생했습니다.")
-=======
-            }, 500
->>>>>>> d80107d7
+            }, 500